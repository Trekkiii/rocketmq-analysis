/*
 * Licensed to the Apache Software Foundation (ASF) under one or more
 * contributor license agreements.  See the NOTICE file distributed with
 * this work for additional information regarding copyright ownership.
 * The ASF licenses this file to You under the Apache License, Version 2.0
 * (the "License"); you may not use this file except in compliance with
 * the License.  You may obtain a copy of the License at
 *
 *     http://www.apache.org/licenses/LICENSE-2.0
 *
 * Unless required by applicable law or agreed to in writing, software
 * distributed under the License is distributed on an "AS IS" BASIS,
 * WITHOUT WARRANTIES OR CONDITIONS OF ANY KIND, either express or implied.
 * See the License for the specific language governing permissions and
 * limitations under the License.
 */
package org.apache.rocketmq.namesrv;

import java.util.concurrent.ExecutorService;
import java.util.concurrent.Executors;
import java.util.concurrent.ScheduledExecutorService;
import java.util.concurrent.TimeUnit;
import org.apache.rocketmq.common.Configuration;
import org.apache.rocketmq.common.ThreadFactoryImpl;
import org.apache.rocketmq.common.constant.LoggerName;
import org.apache.rocketmq.logging.InternalLogger;
import org.apache.rocketmq.logging.InternalLoggerFactory;
import org.apache.rocketmq.common.namesrv.NamesrvConfig;
import org.apache.rocketmq.namesrv.kvconfig.KVConfigManager;
import org.apache.rocketmq.namesrv.processor.ClusterTestRequestProcessor;
import org.apache.rocketmq.namesrv.processor.DefaultRequestProcessor;
import org.apache.rocketmq.namesrv.routeinfo.BrokerHousekeepingService;
import org.apache.rocketmq.namesrv.routeinfo.RouteInfoManager;
import org.apache.rocketmq.remoting.RemotingServer;
import org.apache.rocketmq.remoting.common.TlsMode;
import org.apache.rocketmq.remoting.netty.NettyRemotingServer;
import org.apache.rocketmq.remoting.netty.NettyServerConfig;
import org.apache.rocketmq.remoting.netty.TlsSystemConfig;
import org.apache.rocketmq.srvutil.FileWatchService;


public class NamesrvController {
    private static final InternalLogger log = InternalLoggerFactory.getLogger(LoggerName.NAMESRV_LOGGER_NAME);

    /**
     * Namesrv 业务配置
     */
    private final NamesrvConfig namesrvConfig;

    /**
     * Namesrv netty 配置
     */
    private final NettyServerConfig nettyServerConfig;

    private final ScheduledExecutorService scheduledExecutorService = Executors.newSingleThreadScheduledExecutor(new ThreadFactoryImpl(
        "NSScheduledThread"));
    private final KVConfigManager kvConfigManager;
    private final RouteInfoManager routeInfoManager;

    private RemotingServer remotingServer;

    private BrokerHousekeepingService brokerHousekeepingService;

    private ExecutorService remotingExecutor;

    private Configuration configuration;
    private FileWatchService fileWatchService;

    public NamesrvController(NamesrvConfig namesrvConfig, NettyServerConfig nettyServerConfig) {
        this.namesrvConfig = namesrvConfig;
        this.nettyServerConfig = nettyServerConfig;
        this.kvConfigManager = new KVConfigManager(this);
        this.routeInfoManager = new RouteInfoManager();
        this.brokerHousekeepingService = new BrokerHousekeepingService(this);
        this.configuration = new Configuration(
            log,
            this.namesrvConfig, this.nettyServerConfig
        );
        this.configuration.setStorePathFromConfig(this.namesrvConfig, "configStorePath");
    }

    /**
     * 初始化NamesrvController
     *
     * @return
     */
    public boolean initialize() {

<<<<<<< HEAD
        // 加载kvConfig.json
        this.kvConfigManager.load();

        // 创建netty核心组件、public线程池、加载netty sslContext
=======
        //1.加载持久化的kv配置
        this.kvConfigManager.load();

        //2.创建NettyRemotingServer网络处理对象
>>>>>>> 9e155602
        this.remotingServer = new NettyRemotingServer(this.nettyServerConfig, this.brokerHousekeepingService);

        this.remotingExecutor =
            Executors.newFixedThreadPool(nettyServerConfig.getServerWorkerThreads(), new ThreadFactoryImpl("RemotingExecutorThread_"));

        this.registerProcessor();

        this.scheduledExecutorService.scheduleAtFixedRate(new Runnable() {

            @Override
            public void run() {
                NamesrvController.this.routeInfoManager.scanNotActiveBroker();
            }
        }, 5, 10, TimeUnit.SECONDS);

        this.scheduledExecutorService.scheduleAtFixedRate(new Runnable() {

            @Override
            public void run() {
                NamesrvController.this.kvConfigManager.printAllPeriodically();
            }
        }, 1, 10, TimeUnit.MINUTES);

        if (TlsSystemConfig.tlsMode != TlsMode.DISABLED) {
            // Register a listener to reload SslContext
            try {
                fileWatchService = new FileWatchService(
                    new String[] {
                        TlsSystemConfig.tlsServerCertPath,
                        TlsSystemConfig.tlsServerKeyPath,
                        TlsSystemConfig.tlsServerTrustCertPath
                    },
                    new FileWatchService.Listener() {
                        boolean certChanged, keyChanged = false;
                        @Override
                        public void onChanged(String path) {
                            if (path.equals(TlsSystemConfig.tlsServerTrustCertPath)) {
                                log.info("The trust certificate changed, reload the ssl context");
                                reloadServerSslContext();
                            }
                            if (path.equals(TlsSystemConfig.tlsServerCertPath)) {
                                certChanged = true;
                            }
                            if (path.equals(TlsSystemConfig.tlsServerKeyPath)) {
                                keyChanged = true;
                            }
                            if (certChanged && keyChanged) {
                                log.info("The certificate and private key changed, reload the ssl context");
                                certChanged = keyChanged = false;
                                reloadServerSslContext();
                            }
                        }
                        private void reloadServerSslContext() {
                            ((NettyRemotingServer) remotingServer).loadSslContext();
                        }
                    });
            } catch (Exception e) {
                log.warn("FileWatchService created error, can't load the certificate dynamically");
            }
        }

        return true;
    }

    private void registerProcessor() {
        if (namesrvConfig.isClusterTest()) {

            this.remotingServer.registerDefaultProcessor(new ClusterTestRequestProcessor(this, namesrvConfig.getProductEnvName()),
                this.remotingExecutor);
        } else {

            this.remotingServer.registerDefaultProcessor(new DefaultRequestProcessor(this), this.remotingExecutor);
        }
    }

    public void start() throws Exception {
        this.remotingServer.start();

        if (this.fileWatchService != null) {
            this.fileWatchService.start();
        }
    }

    public void shutdown() {
        this.remotingServer.shutdown();
        this.remotingExecutor.shutdown();
        this.scheduledExecutorService.shutdown();

        if (this.fileWatchService != null) {
            this.fileWatchService.shutdown();
        }
    }

    public NamesrvConfig getNamesrvConfig() {
        return namesrvConfig;
    }

    public NettyServerConfig getNettyServerConfig() {
        return nettyServerConfig;
    }

    public KVConfigManager getKvConfigManager() {
        return kvConfigManager;
    }

    public RouteInfoManager getRouteInfoManager() {
        return routeInfoManager;
    }

    public RemotingServer getRemotingServer() {
        return remotingServer;
    }

    public void setRemotingServer(RemotingServer remotingServer) {
        this.remotingServer = remotingServer;
    }

    public Configuration getConfiguration() {
        return configuration;
    }
}<|MERGE_RESOLUTION|>--- conflicted
+++ resolved
@@ -86,17 +86,10 @@
      */
     public boolean initialize() {
 
-<<<<<<< HEAD
         // 加载kvConfig.json
         this.kvConfigManager.load();
 
         // 创建netty核心组件、public线程池、加载netty sslContext
-=======
-        //1.加载持久化的kv配置
-        this.kvConfigManager.load();
-
-        //2.创建NettyRemotingServer网络处理对象
->>>>>>> 9e155602
         this.remotingServer = new NettyRemotingServer(this.nettyServerConfig, this.brokerHousekeepingService);
 
         this.remotingExecutor =
